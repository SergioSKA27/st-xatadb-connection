--- conflicted
+++ resolved
@@ -17,11 +17,7 @@
 #By: Sergio Demis Lopez Martinez
 
 
-<<<<<<< HEAD
-__version__ = "1.0.3"
-=======
-__version__ = "1.0.2"
->>>>>>> d6a2967e
+__version__ = "1.0.1"
 
 __all__ = ["XataConnection"]
 
